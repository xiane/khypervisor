# Makefile - build a kernel+filesystem image for stand-alone Linux booting
#
# Copyright (C) 2011 ARM Limited. All rights reserved.
#
# Use of this source code is governed by a BSD-style license that can be
# found in the LICENSE.txt file.

# Usage: make [UBOOT=y]
# Example:
# 	$ make UBOOT=y 	; # build for U-boot loading and armflash.bin generated
#
# 	$ make UBOOT=n 	; # build ELF image for FastModels loading: hvc-man-switch.axf
#	$ make 		; same as UBOOT=n

# Include config file (prefer config.mk, fall back to config-default.mk)
ifneq ($(wildcard config.mk),)
include config.mk
else
include config-default.mk
endif

LIBFDTOBJS      = libfdt/fdt.o libfdt/fdt_ro.o libfdt/fdt_wip.o \
		  libfdt/fdt_sw.o libfdt/fdt_rw.o libfdt/fdt_strerror.o
BOOTLOADER	= boot.S
OBJS 		= boot.o c_start.o string.o hmain.o \
              monitor.o monitor_secure.o monitor_imp.o monitor_imp_secure.o \
              mm.o vmm.o lpae.o timer.o \
              context.o devices/gic/gic.o interrupt.o smp.o scheduler.o devices/generic_timer/generic_timer.o \
<<<<<<< HEAD
              devices/gic/vgic.o tests.o tests_gic_timer.o tests_vdev.o trap.o sched_policy.o format.o print.o trap_dabort.o \
			  vdev/vdev.o vdev/vdev_sample.o 
=======
              devices/gic/vgic.o tests.o tests_gic_timer.o trap.o sched_policy.o format.o print.o \
			  tests_mmu.o
>>>>>>> bdec29de
LD_SCRIPT	= model.lds.S
INCLUDES    = -I./include

ifeq ($(SYSTEM), arndale)
OBJS 		+= devices/uart-exynos5250/uart_print.o devices/mct/mct.o devices/pwm/pwm.o
INCLUDES    +=  -I ./plat/exynos5250/arndale/
else # For VEXPRESS CA15
OBJS 		+= ./devices/uart-pl011/uart_print.o
INCLUDES    += -I ./plat/generic_ca15/rtsmve_ca15/
endif



GUESTBIN	= bmguest.bin

SEMIIMG 	= hvc-man-switch.axf
MONITORMAP	= monitor.map
INCLUDES    += -I. -I../common/include

# Turn off BAREMETAL_GUEST flag to not embed bmguest.bin
ifeq ($(UBOOT),y)
CONFIG_FLAGS	= -DBOARD_RTSMVE_CA15
else
CONFIG_FLAGS	= -DBAREMETAL_GUEST 
endif

CPPFLAGS	+= $(CONFIG_FLAGS) $(INCLUDES)

CC		= $(CROSS_COMPILE)gcc
LD		= $(CROSS_COMPILE)ld
NM		= $(CROSS_COMPILE)nm
#magicyaba 
#for armflash.bin
OBJCOPY		= $(CROSS_COMPILE)objcopy
DD		= dd
HYPBIN		= hvc-man-switch.bin
FLASHIMG	= armflash.bin
#magicyaba

# These are needed by the underlying kernel make
export CROSS_COMPILE ARCH

# Build all wrappers
ifeq ($(UBOOT),y)
all: $(FLASHIMG)
else
all: semi
endif
# Build just the semihosting wrapper
semi: $(SEMIIMG) $(MONITORMAP)

$(MONITORMAP): $(SEMIIMG)
	$(NM) $< > $@
	
clean distclean:
	rm -f $(MONITORMAP) $(SEMIIMG) $(HYPBIN) $(FLASHIMG) \
	model.lds modelsemi.lds $(OBJS) 

$(SEMIIMG): $(OBJS) modelsemi.lds
	$(LD) -o $@ $(OBJS) --script=modelsemi.lds

$(HYPBIN): $(SEMIIMG)
	$(OBJCOPY) -O binary $(SEMIIMG) $(HYPBIN) 

$(FLASHIMG): $(HYPBIN) $(GUESTBIN)
	$(DD) if=/dev/zero of=$(FLASHIMG) bs=1 count=3M
	$(DD) if=$(HYPBIN) of=$(FLASHIMG) conv=notrunc bs=1
	$(DD) if=$(GUESTBIN) of=$(FLASHIMG) conv=notrunc bs=1 seek=1M
	$(DD) if=$(GUESTBIN) of=$(FLASHIMG) conv=notrunc bs=1 seek=2M

$(GUESTBIN): 
	@echo "========================================"
	@echo "ERROR: Copy $@ from bmguest/ after building it"
	@echo "======================================="
	# Our intention is to cause an error and abort Makefile processing
	# Not actually removing the file
	@rm $@ 

boot.o: $(BOOTLOADER)
	$(CC) $(CPPFLAGS) -DKCMD='$(KCMD)' -c -o $@ $<

monitor.o: monitor.S
	$(CC) $(CPPFLAGS) -DKCMD='$(KCMD)' -c -o $@ $<

%.o: %.c
	$(CC) $(CPPFLAGS) -Wall -O2 -ffreestanding -I. -Ilibfdt -c -o $@ $<

model.lds: $(LD_SCRIPT) Makefile 
	$(CC) $(CPPFLAGS) -E -P -C -o $@ $<

modelsemi.lds: $(LD_SCRIPT) Makefile $(GUESTBIN)
	$(CC) $(CPPFLAGS) -DSEMIHOSTING=1 -E -P -C -o $@ $<

# Pass any target we don't know about through to the kernel makefile.
# This is a convenience rule so we can say 'make menuconfig' etc here.
# Note that any rules in this file must have a command or be marked as
# .PHONY.
%: force
	$(MAKE) -C $(KERNEL_SRC) $@

force: ;

Makefile: ;

.PHONY: all semi clean distclean config.mk config-default.mk<|MERGE_RESOLUTION|>--- conflicted
+++ resolved
@@ -26,13 +26,8 @@
               monitor.o monitor_secure.o monitor_imp.o monitor_imp_secure.o \
               mm.o vmm.o lpae.o timer.o \
               context.o devices/gic/gic.o interrupt.o smp.o scheduler.o devices/generic_timer/generic_timer.o \
-<<<<<<< HEAD
               devices/gic/vgic.o tests.o tests_gic_timer.o tests_vdev.o trap.o sched_policy.o format.o print.o trap_dabort.o \
-			  vdev/vdev.o vdev/vdev_sample.o 
-=======
-              devices/gic/vgic.o tests.o tests_gic_timer.o trap.o sched_policy.o format.o print.o \
-			  tests_mmu.o
->>>>>>> bdec29de
+			  vdev/vdev.o vdev/vdev_sample.o tests_malloc.o
 LD_SCRIPT	= model.lds.S
 INCLUDES    = -I./include
 
