--- conflicted
+++ resolved
@@ -22,15 +22,10 @@
 LIBFDTOBJS      = libfdt/fdt.o libfdt/fdt_ro.o libfdt/fdt_wip.o \
 		  libfdt/fdt_sw.o libfdt/fdt_rw.o libfdt/fdt_strerror.o
 BOOTLOADER	= boot.S
-<<<<<<< HEAD
-OBJS 		= boot.o monitor.o c_start.o string.o hmain.o monitor_imp.o uart_print.o mm.o timer.o \
-		context.o gic.o interrupt.o smp.o scheduler.o generic_timer.o
-=======
 OBJS 		= boot.o c_start.o string.o hmain.o \
               monitor.o monitor_secure.o monitor_imp.o monitor_imp_secure.o \
               uart_print.o mm.o timer.o \
-              context.o gic.o interrupt.o smp.o
->>>>>>> 6922cbfc
+              context.o gic.o interrupt.o smp.o scheduler.o generic_timer.o
 
 GUESTBIN	= bmguest.bin
 
