--- conflicted
+++ resolved
@@ -25,13 +25,8 @@
 OBJS 		= boot.o c_start.o string.o hmain.o \
               monitor.o monitor_secure.o monitor_imp.o monitor_imp_secure.o \
               mm.o timer.o \
-<<<<<<< HEAD
               context.o devices/gic/gic.o interrupt.o smp.o scheduler.o devices/generic_timer/generic_timer.o \
-              devices/gic/vgic.o tests.o tests_gic_timer.o
-=======
-              context.o devices/gic/gic.o interrupt.o smp.o scheduler.o devices/generic_timer/generic_timer.o stdio.o\
-              devices/gic/vgic.o
->>>>>>> 2cb10171
+              devices/gic/vgic.o tests.o tests_gic_timer.o stdio.o
 LD_SCRIPT	= model.lds.S
 INCLUDES    = -I./include
 
