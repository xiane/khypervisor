# Makefile - build a kernel+filesystem image for stand-alone Linux booting
#
# Copyright (C) 2011 ARM Limited. All rights reserved.
#
# Use of this source code is governed by a BSD-style license that can be
# found in the LICENSE.txt file.

# Usage: make [UBOOT=y]
# Example:
# 	$ make UBOOT=y 	; # build for U-boot loading and armflash.bin generated
#
# 	$ make UBOOT=n 	; # build ELF image for FastModels loading: hvc-man-switch.axf
#	$ make 		; same as UBOOT=n

# Include config file (prefer config.mk, fall back to config-default.mk)
ifneq ($(wildcard config.mk),)
include config.mk
else
include config-default.mk
endif

LIBFDTOBJS      = libfdt/fdt.o libfdt/fdt_ro.o libfdt/fdt_wip.o \
		  libfdt/fdt_sw.o libfdt/fdt_rw.o libfdt/fdt_strerror.o
BOOTLOADER	= boot.S
OBJS 		= boot.o c_start.o string.o hmain.o \
              monitor.o monitor_secure.o monitor_imp.o monitor_imp_secure.o \
              mm.o timer.o \
              context.o devices/gic/gic.o interrupt.o smp.o scheduler.o devices/generic_timer/generic_timer.o \
<<<<<<< HEAD
              devices/gic/vgic.o tests.o tests_gic_timer.o format.o
=======
              devices/gic/vgic.o tests.o tests_gic_timer.o trap.o sched_policy.o
>>>>>>> e3591547
LD_SCRIPT	= model.lds.S
INCLUDES    = -I./include

ifeq ($(SYSTEM), arndale)
OBJS 		+= devices/uart-exynos5250/uart_print.o devices/mct/mct.o
INCLUDES    +=  -I ./plat/exynos5250/arndale/
else # For VEXPRESS CA15
OBJS 		+= ./devices/uart-pl011/uart_print.o
INCLUDES    += -I ./plat/generic_ca15/rtsmve_ca15/
endif



GUESTBIN	= bmguest.bin

SEMIIMG 	= hvc-man-switch.axf
MONITORMAP	= monitor.map
INCLUDES    += -I. -I../common/include

# Turn off BAREMETAL_GUEST flag to not embed bmguest.bin
ifeq ($(UBOOT),y)
CONFIG_FLAGS	= -DBOARD_RTSMVE_CA15
else
CONFIG_FLAGS	= -DBAREMETAL_GUEST 
endif

CPPFLAGS	+= $(CONFIG_FLAGS) $(INCLUDES)

CC		= $(CROSS_COMPILE)gcc
LD		= $(CROSS_COMPILE)ld
NM		= $(CROSS_COMPILE)nm
#magicyaba 
#for armflash.bin
OBJCOPY		= $(CROSS_COMPILE)objcopy
DD		= dd
HYPBIN		= hvc-man-switch.bin
FLASHIMG	= armflash.bin
#magicyaba

# These are needed by the underlying kernel make
export CROSS_COMPILE ARCH

# Build all wrappers
ifeq ($(UBOOT),y)
all: $(FLASHIMG)
else
all: semi
endif
# Build just the semihosting wrapper
semi: $(SEMIIMG) $(MONITORMAP)

$(MONITORMAP): $(SEMIIMG)
	$(NM) $< > $@
	
clean distclean:
	rm -f $(MONITORMAP) $(SEMIIMG) $(HYPBIN) $(FLASHIMG) \
	model.lds modelsemi.lds $(OBJS) 

$(SEMIIMG): $(OBJS) modelsemi.lds
	$(LD) -o $@ $(OBJS) --script=modelsemi.lds

$(HYPBIN): $(SEMIIMG)
	$(OBJCOPY) -O binary $(SEMIIMG) $(HYPBIN) 

$(FLASHIMG): $(HYPBIN) $(GUESTBIN)
	$(DD) if=/dev/zero of=$(FLASHIMG) bs=1 count=3M
	$(DD) if=$(HYPBIN) of=$(FLASHIMG) conv=notrunc bs=1
	$(DD) if=$(GUESTBIN) of=$(FLASHIMG) conv=notrunc bs=1 seek=1M
	$(DD) if=$(GUESTBIN) of=$(FLASHIMG) conv=notrunc bs=1 seek=2M

$(GUESTBIN): 
	@echo "========================================"
	@echo "ERROR: Copy $@ from bmguest/ after building it"
	@echo "======================================="
	# Our intention is to cause an error and abort Makefile processing
	# Not actually removing the file
	@rm $@ 

boot.o: $(BOOTLOADER)
	$(CC) $(CPPFLAGS) -DKCMD='$(KCMD)' -c -o $@ $<

monitor.o: monitor.S
	$(CC) $(CPPFLAGS) -DKCMD='$(KCMD)' -c -o $@ $<

%.o: %.c
	$(CC) $(CPPFLAGS) -Wall -O2 -ffreestanding -I. -Ilibfdt -c -o $@ $<

model.lds: $(LD_SCRIPT) Makefile 
	$(CC) $(CPPFLAGS) -E -P -C -o $@ $<

modelsemi.lds: $(LD_SCRIPT) Makefile $(GUESTBIN)
	$(CC) $(CPPFLAGS) -DSEMIHOSTING=1 -E -P -C -o $@ $<

# Pass any target we don't know about through to the kernel makefile.
# This is a convenience rule so we can say 'make menuconfig' etc here.
# Note that any rules in this file must have a command or be marked as
# .PHONY.
%: force
	$(MAKE) -C $(KERNEL_SRC) $@

force: ;

Makefile: ;

.PHONY: all semi clean distclean config.mk config-default.mk<|MERGE_RESOLUTION|>--- conflicted
+++ resolved
@@ -26,11 +26,7 @@
               monitor.o monitor_secure.o monitor_imp.o monitor_imp_secure.o \
               mm.o timer.o \
               context.o devices/gic/gic.o interrupt.o smp.o scheduler.o devices/generic_timer/generic_timer.o \
-<<<<<<< HEAD
-              devices/gic/vgic.o tests.o tests_gic_timer.o format.o
-=======
-              devices/gic/vgic.o tests.o tests_gic_timer.o trap.o sched_policy.o
->>>>>>> e3591547
+              devices/gic/vgic.o tests.o tests_gic_timer.o trap.o sched_policy.o format.o
 LD_SCRIPT	= model.lds.S
 INCLUDES    = -I./include
 
