--- conflicted
+++ resolved
@@ -7,12 +7,8 @@
 #include "gic.h"
 #include "interrupt.h"
 #include "context.h"
-<<<<<<< HEAD
 #include "hvmm_trace.h"
-
-=======
 #include "scheduler.h"
->>>>>>> 5369d5a6
 
 void hyp_abort_infinite(void)
 {
