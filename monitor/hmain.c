
#include "hyp_config.h"
#include "uart_print.h"
#include "mm.h"
#include "armv7_p15.h"
#include "arch_types.h"
#include "gic.h"
#include "interrupt.h"
#include "context.h"
#include "scheduler.h"
#include "tests.h"
<<<<<<< HEAD
#include "format.h"
void hyp_abort_infinite(void)
{
	while(1);
}

/* TODO:
	- Move trap handlers to trap.c 
 */
hvmm_status_t _hyp_trap_dabort( struct arch_regs *regs )
{
	context_dump_regs( regs );
	hyp_abort_infinite();

	return HVMM_STATUS_UNKNOWN_ERROR;
}

hvmm_status_t _hyp_trap_irq( struct arch_regs *regs )
{

	HVMM_TRACE_ENTER();

	gic_interrupt(0, regs);

	HVMM_TRACE_EXIT();

	return HVMM_STATUS_SUCCESS;
}

hvmm_status_t _hyp_trap_unhandled( struct arch_regs *regs )
{

	context_dump_regs( regs );
	hyp_abort_infinite();

	return HVMM_STATUS_UNKNOWN_ERROR;
}

/*
 * hvc #imm handler
 */
hyp_hvc_result_t _hyp_hvc_service(struct arch_regs *regs)
{
	unsigned int hsr = read_hsr();
	unsigned int iss = hsr & 0xFFFF;
	unsigned int ec = (hsr >> 26);
	uart_print("[hvc] _hyp_hvc_service: enter\n\r");

	if ( ec == 0x12 && iss == 0xFFFF ) {
		uart_print("[hvc] enter hyp\n\r");
		context_dump_regs( regs );
		return HYP_RESULT_STAY;
	}

	switch( iss ) {
		case 0xFFFE:
			/* hyp_ping */
			uart_print("[hyp] _hyp_hvc_service:ping\n\r");
			context_dump_regs( regs );
			break;
		case 0xFFFD:
			/* hsvc_yield() */
			uart_print("[hyp] _hyp_hvc_service:yield\n\r");
			context_dump_regs( regs );
			context_switch_to_next_guest(regs);
			break;
		default:
			uart_print("[hyp] _hyp_hvc_service:unknown hsr.iss="); uart_print_hex32( iss ); uart_print("\n\r" );
			uart_print("[hyp] hsr.ec="); uart_print_hex32( ec ); uart_print("\n\r" );
			uart_print("[hyp] hsr="); uart_print_hex32( hsr ); uart_print("\n\r" );
			context_dump_regs( regs );
			if ( ec == 0x20 ) {
				// Prefetch Abort routed to Hyp mode
			}
			hyp_abort_infinite();
			break;
	}
	uart_print("[hyp] _hyp_hvc_service: done\n\r");
	return HYP_RESULT_ERET;
}
=======

#include "hvmm_trace.h"
>>>>>>> e3591547

void hyp_main(void)
{
    init_uart();
	hvmm_status_t ret = HVMM_STATUS_UNKNOWN_ERROR;
    printh("[%s : %d] Starting...\n", __FUNCTION__, __LINE__);
	/* Initialize Memory Management */
	ret = hvmm_mm_init();

	/* Initialize Interrupt Management */
	ret = hvmm_interrupt_init();
	if ( ret != HVMM_STATUS_SUCCESS ) {
		uart_print("[hyp_main] interrupt initialization failed...\n\r");
	}
	/* Initialize Guests */
	context_init_guests();

    /* Start Scheduling */
	scheduler_test_scheduling();

    /* Begin running test code for newly implemented features*/
    hvmm_tests_main();

	/* Switch to the first guest */
	context_switch_to_initial_guest();

	/* The code flow must not reach here */
	uart_print("[hyp_main] ERROR: CODE MUST NOT REACH HERE\n\r");
	hyp_abort_infinite();
}
<|MERGE_RESOLUTION|>--- conflicted
+++ resolved
@@ -9,91 +9,8 @@
 #include "context.h"
 #include "scheduler.h"
 #include "tests.h"
-<<<<<<< HEAD
 #include "format.h"
-void hyp_abort_infinite(void)
-{
-	while(1);
-}
-
-/* TODO:
-	- Move trap handlers to trap.c 
- */
-hvmm_status_t _hyp_trap_dabort( struct arch_regs *regs )
-{
-	context_dump_regs( regs );
-	hyp_abort_infinite();
-
-	return HVMM_STATUS_UNKNOWN_ERROR;
-}
-
-hvmm_status_t _hyp_trap_irq( struct arch_regs *regs )
-{
-
-	HVMM_TRACE_ENTER();
-
-	gic_interrupt(0, regs);
-
-	HVMM_TRACE_EXIT();
-
-	return HVMM_STATUS_SUCCESS;
-}
-
-hvmm_status_t _hyp_trap_unhandled( struct arch_regs *regs )
-{
-
-	context_dump_regs( regs );
-	hyp_abort_infinite();
-
-	return HVMM_STATUS_UNKNOWN_ERROR;
-}
-
-/*
- * hvc #imm handler
- */
-hyp_hvc_result_t _hyp_hvc_service(struct arch_regs *regs)
-{
-	unsigned int hsr = read_hsr();
-	unsigned int iss = hsr & 0xFFFF;
-	unsigned int ec = (hsr >> 26);
-	uart_print("[hvc] _hyp_hvc_service: enter\n\r");
-
-	if ( ec == 0x12 && iss == 0xFFFF ) {
-		uart_print("[hvc] enter hyp\n\r");
-		context_dump_regs( regs );
-		return HYP_RESULT_STAY;
-	}
-
-	switch( iss ) {
-		case 0xFFFE:
-			/* hyp_ping */
-			uart_print("[hyp] _hyp_hvc_service:ping\n\r");
-			context_dump_regs( regs );
-			break;
-		case 0xFFFD:
-			/* hsvc_yield() */
-			uart_print("[hyp] _hyp_hvc_service:yield\n\r");
-			context_dump_regs( regs );
-			context_switch_to_next_guest(regs);
-			break;
-		default:
-			uart_print("[hyp] _hyp_hvc_service:unknown hsr.iss="); uart_print_hex32( iss ); uart_print("\n\r" );
-			uart_print("[hyp] hsr.ec="); uart_print_hex32( ec ); uart_print("\n\r" );
-			uart_print("[hyp] hsr="); uart_print_hex32( hsr ); uart_print("\n\r" );
-			context_dump_regs( regs );
-			if ( ec == 0x20 ) {
-				// Prefetch Abort routed to Hyp mode
-			}
-			hyp_abort_infinite();
-			break;
-	}
-	uart_print("[hyp] _hyp_hvc_service: done\n\r");
-	return HYP_RESULT_ERET;
-}
-=======
-
 #include "hvmm_trace.h"
->>>>>>> e3591547
 
 void hyp_main(void)
 {
