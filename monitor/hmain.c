--- conflicted
+++ resolved
@@ -9,12 +9,8 @@
 #include "context.h"
 #include "hvmm_trace.h"
 #include "scheduler.h"
-<<<<<<< HEAD
 #include "tests.h"
-
-=======
 #include "stdio.h"
->>>>>>> 2cb10171
 void hyp_abort_infinite(void)
 {
 	while(1);
