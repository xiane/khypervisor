#ifndef __MM_H__
#define __MM_H__

#include <hvmm_types.h>
#include "arch_types.h"
#include "lpae.h"

<<<<<<< HEAD
=======
#define HEAP_ADDR 0xF0200000
#define HEAP_SIZE 0xEE00000
#define HEAP_TABLE_ENTRIES 119*512

lpaed_t *hvmm_mm_vmid_ttbl(vmid_t vmid);
void hvmm_mm_stage2_enable(int enable);
hvmm_status_t hvmm_mm_set_vmid_ttbl( vmid_t vmid, lpaed_t *ttbl );


>>>>>>> 4d8767ed
int hvmm_mm_init(void);

lpaed_t* mm_get_l3_table_heap(void);      

#endif<|MERGE_RESOLUTION|>--- conflicted
+++ resolved
@@ -5,18 +5,10 @@
 #include "arch_types.h"
 #include "lpae.h"
 
-<<<<<<< HEAD
-=======
 #define HEAP_ADDR 0xF0200000
 #define HEAP_SIZE 0xEE00000
 #define HEAP_TABLE_ENTRIES 119*512
 
-lpaed_t *hvmm_mm_vmid_ttbl(vmid_t vmid);
-void hvmm_mm_stage2_enable(int enable);
-hvmm_status_t hvmm_mm_set_vmid_ttbl( vmid_t vmid, lpaed_t *ttbl );
-
-
->>>>>>> 4d8767ed
 int hvmm_mm_init(void);
 
 lpaed_t* mm_get_l3_table_heap(void);      
