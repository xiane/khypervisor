
#include "tests.h"
#include "tests_gic_timer.h"
<<<<<<< HEAD
#include "tests_vdev.h"
=======
#include "tests_mmu.h"
>>>>>>> bdec29de

/* Enable/Disable Test Items */

/* GIC/Timer test disabled due to scheduler test does context switching based on timer ticks */
/* #define TESTS_ENABLE_GIC_TIMER */
/* #define TESTS_ENABLE_GIC_PWM_TIMER */
#define TESTS_ENABLE_L2_TABLE
#define TESTS_ENABLE_VGIC
#define TESTS_VDEV

hvmm_status_t hvmm_tests_main(void)
{
    hvmm_status_t result = HVMM_STATUS_UNKNOWN_ERROR;

    /* Entry point for sequence of test code */
#ifdef TESTS_ENABLE_L2_TABLE
    result = hvmm_tests_mmu();
#endif
#ifdef TESTS_ENABLE_GIC_TIMER
    result = hvmm_tests_gic_timer();
#endif
#ifdef TESTS_ENABLE_GIC_PWM_TIMER
    result = hvmm_tests_gic_pwm_timer();
#endif
#ifdef TESTS_ENABLE_VGIC
    result = hvmm_tests_vgic();
#endif

#ifdef TESTS_VDEV
    result = hvmm_tests_vdev();
#endif
    return result;
}<|MERGE_RESOLUTION|>--- conflicted
+++ resolved
@@ -1,18 +1,15 @@
 
 #include "tests.h"
 #include "tests_gic_timer.h"
-<<<<<<< HEAD
 #include "tests_vdev.h"
-=======
-#include "tests_mmu.h"
->>>>>>> bdec29de
+#include "tests_malloc.h"
 
 /* Enable/Disable Test Items */
 
 /* GIC/Timer test disabled due to scheduler test does context switching based on timer ticks */
 /* #define TESTS_ENABLE_GIC_TIMER */
 /* #define TESTS_ENABLE_GIC_PWM_TIMER */
-#define TESTS_ENABLE_L2_TABLE
+#define TESTS_ENABLE_MALLOC
 #define TESTS_ENABLE_VGIC
 #define TESTS_VDEV
 
@@ -21,8 +18,8 @@
     hvmm_status_t result = HVMM_STATUS_UNKNOWN_ERROR;
 
     /* Entry point for sequence of test code */
-#ifdef TESTS_ENABLE_L2_TABLE
-    result = hvmm_tests_mmu();
+#ifdef TESTS_ENABLE_MALLOC
+    result = hvmm_tests_malloc();
 #endif
 #ifdef TESTS_ENABLE_GIC_TIMER
     result = hvmm_tests_gic_timer();
