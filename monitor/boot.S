--- conflicted
+++ resolved
@@ -172,8 +172,9 @@
 	mov	r1, #0xc300
 	orr	r1, #0x0001			@ cr
 	str	r1, [r0, #0x30]
-<<<<<<< HEAD
-
+#endif
+
+#if defined (CFG_BOARD_RTSM_VE_CA15)
     /* Initialize UART1 and UART2 for access from guests, as a workaround, 
        since initialization sequence in C, in guest, is not clear a the moment */
 	ldr	r0, =0x1c0A0000			@ UART base (Versatile Express)
@@ -189,10 +190,7 @@
 	mov	r1, #0xc300
 	orr	r1, #0x0001			@ cr
 	str	r1, [r0, #0x30]
-
-=======
-#endif
->>>>>>> 34730e46
+#endif
 	@ Now we've got rid of the secondary CPUs, set up a stack
 	@ for CPU 0 so we can write most of this in C.
 	ldr     sp, =sec_stacklimit
