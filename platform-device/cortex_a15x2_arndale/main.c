--- conflicted
+++ resolved
@@ -250,11 +250,7 @@
     DECLARE_VIRQMAP(_guest_virqmap, 0, 88, 88);
     DECLARE_VIRQMAP(_guest_virqmap, 0, 90, 90);
     DECLARE_VIRQMAP(_guest_virqmap, 0, 96, 96);
-<<<<<<< HEAD
-    DECLARE_VIRQMAP(_guest_virqmap, 0, 103, 103);
-=======
 	DECLARE_VIRQMAP(_guest_virqmap, 0, 103, 103);
->>>>>>> 482d1ec3
     DECLARE_VIRQMAP(_guest_virqmap, 0, 104, 104);
     DECLARE_VIRQMAP(_guest_virqmap, 0, 107, 107);
     DECLARE_VIRQMAP(_guest_virqmap, 0, 108, 108);
